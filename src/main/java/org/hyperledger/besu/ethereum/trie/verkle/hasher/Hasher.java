--- conflicted
+++ resolved
@@ -25,10 +25,10 @@
 public interface Hasher {
 
   /**
-   * Calculates the commitment hash for an array of inputs.
+   * Commit to a vector of values.
    *
-   * @param inputs An array of values to be hashed.
-   * @return The uncompressed serialized commitment.
+   * @param inputs vector of serialised scalars to commit to.
+   * @return uncompressed serialised commitment.
    */
   Bytes commit(Bytes32[] inputs);
 
@@ -40,11 +40,25 @@
    */
   Bytes32 commitRoot(Bytes32[] inputs);
 
-<<<<<<< HEAD
-  List<Bytes32> hashMany(Bytes[] inputs);
+  /**
+   * Convert a commitment to its corresponding scalar.
+   *
+   * @param commitment uncompressed serialised commitment
+   * @return serialised scalar
+   */
+  Bytes32 hash(Bytes commitment);
 
-=======
->>>>>>> e14f047d
+  /**
+   * Map a vector of commitments to its corresponding vector of scalars.
+   *
+   * <p>The vectorised version is highly optimised, making use of Montgoméry's batch inversion
+   * trick.
+   *
+   * @param commitments uncompressed serialised commitments
+   * @return serialised scalars
+   */
+  List<Bytes32> hashMany(Bytes[] commitments);
+
   /**
    * Calculates the hash for an address and index.
    *
@@ -62,10 +76,4 @@
    * @return The list of trie-key hashes
    */
   Map<Bytes32, Bytes32> manyTrieKeyHashes(Bytes address, List<Bytes32> indexes);
-
-<<<<<<< HEAD
-  Bytes32 hash(Bytes commitment);
-=======
-  Bytes32 groupToField(Bytes commitment);
->>>>>>> e14f047d
 }