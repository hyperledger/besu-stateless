--- conflicted
+++ resolved
@@ -61,14 +61,8 @@
    *
    * @return The {@link Hasher} instance used for key generation operations.
    */
-<<<<<<< HEAD
   public Hasher getHasher() {
     return hasher;
-=======
-  public Bytes32 swapLastByte(Bytes32 base, UInt256 subIndex) {
-    Bytes lastByte = Bytes.of(subIndex.toBytes().reverse().get(0));
-    return (Bytes32) Bytes.concatenate(base.slice(0, 31), lastByte);
->>>>>>> 0c70b8d0
   }
 
   /**
@@ -128,7 +122,7 @@
    * @param subIndex The subIndex.
    * @return The modified key.
    */
-  Bytes32 swapLastByte(Bytes32 base, Bytes32 subIndex) {
+  public Bytes32 swapLastByte(Bytes32 base, Bytes32 subIndex) {
     final Bytes lastByte = subIndex.slice(31, 1);
     return (Bytes32) Bytes.concatenate(base.slice(0, 31), lastByte);
   }
